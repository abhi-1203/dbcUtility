#!/usr/bin/env python3

"""
DBC Editor UI Component
Provides the user interface for editing DBC files.
"""

import os
import sys
from PyQt5 import QtWidgets, QtCore, QtGui
from typing import Dict, List, Optional, Any
import json

from dbc_editor import DBCEditor, DBCEditorError
from search_module import UnifiedSearchWidget

from resource_utils import get_resource_path

class MessageEditDialog(QtWidgets.QDialog):
    """Enhanced dialog for editing message properties."""
    
    def __init__(self, parent=None, message_data=None):
        super().__init__(parent)
        self.setWindowTitle("Edit Message")
        self.setModal(True)
        self.resize(500, 600)
        
        self.message_data = message_data or {}
        self.setup_ui()
        self.load_data()
        
    def setup_ui(self):
        layout = QtWidgets.QVBoxLayout(self)
        
        # Create scroll area for better layout
        scroll_area = QtWidgets.QScrollArea()
        scroll_widget = QtWidgets.QWidget()
        scroll_layout = QtWidgets.QVBoxLayout(scroll_widget)
        
        # Basic Properties Group
        basic_group = QtWidgets.QGroupBox("Basic Properties")
        basic_layout = QtWidgets.QFormLayout()
        
        self.name_edit = QtWidgets.QLineEdit()
        self.name_edit.setPlaceholderText("Enter message name")
        self.name_edit.setToolTip("Name of the CAN message")
        
        self.frame_id_edit = QtWidgets.QSpinBox()
        self.frame_id_edit.setRange(0, 0x1FFFFFFF)
        self.frame_id_edit.setPrefix("0x")
        self.frame_id_edit.setDisplayIntegerBase(16)
        self.frame_id_edit.setToolTip("CAN frame ID (0x000 to 0x1FFFFFFF)")
        
        self.length_edit = QtWidgets.QSpinBox()
        self.length_edit.setRange(0, 8)
        self.length_edit.setToolTip("Message length in bytes (0-8)")
        
        basic_layout.addRow("Name:", self.name_edit)
        basic_layout.addRow("Frame ID:", self.frame_id_edit)
        basic_layout.addRow("Length (bytes):", self.length_edit)
        basic_group.setLayout(basic_layout)
        scroll_layout.addWidget(basic_group)
        
        # Network Properties Group
        network_group = QtWidgets.QGroupBox("Network Properties")
        network_layout = QtWidgets.QFormLayout()
        
        self.senders_edit = QtWidgets.QLineEdit()
        self.senders_edit.setPlaceholderText("Comma-separated list of sending nodes")
        self.senders_edit.setToolTip("Nodes that send this message")
        
        # Frame type selection
        self.frame_type_combo = QtWidgets.QComboBox()
        self.frame_type_combo.addItems(['Standard Frame (11-bit)', 'Extended Frame (29-bit)'])
        self.frame_type_combo.setToolTip("CAN frame type")
        
        network_layout.addRow("Senders:", self.senders_edit)
        network_layout.addRow("Frame Type:", self.frame_type_combo)
        network_group.setLayout(network_layout)
        scroll_layout.addWidget(network_group)
        
        # Advanced Properties Group
        advanced_group = QtWidgets.QGroupBox("Advanced Properties")
        advanced_layout = QtWidgets.QFormLayout()
        
        # Cycle time (optional)
        self.cycle_time_edit = QtWidgets.QSpinBox()
        self.cycle_time_edit.setRange(0, 65535)
        self.cycle_time_edit.setSuffix(" ms")
        self.cycle_time_edit.setSpecialValueText("Not specified")
        self.cycle_time_edit.setToolTip("Message transmission cycle time in milliseconds")
        
        # Message type
        self.message_type_combo = QtWidgets.QComboBox()
        self.message_type_combo.addItems(['Normal', 'Network Management', 'Diagnostic'])
        self.message_type_combo.setToolTip("Type of CAN message")
        
        advanced_layout.addRow("Cycle Time:", self.cycle_time_edit)
        advanced_layout.addRow("Message Type:", self.message_type_combo)
        advanced_group.setLayout(advanced_layout)
        scroll_layout.addWidget(advanced_group)
        
        # Comments Group
        comments_group = QtWidgets.QGroupBox("Comments")
        comments_layout = QtWidgets.QVBoxLayout()
        
        self.comments_edit = QtWidgets.QTextEdit()
        self.comments_edit.setMaximumHeight(100)
        self.comments_edit.setPlaceholderText("Enter message description or comments...")
        self.comments_edit.setToolTip("Description and comments for this message")
        
        comments_layout.addWidget(self.comments_edit)
        comments_group.setLayout(comments_layout)
        scroll_layout.addWidget(comments_group)
        
        # Add stretch to push everything up
        scroll_layout.addStretch()
        
        # Setup scroll area
        scroll_area.setWidget(scroll_widget)
        scroll_area.setWidgetResizable(True)
        layout.addWidget(scroll_area)
        
        # Buttons
        button_layout = QtWidgets.QHBoxLayout()
        self.ok_button = QtWidgets.QPushButton("OK")
        self.cancel_button = QtWidgets.QPushButton("Cancel")
        self.reset_button = QtWidgets.QPushButton("Reset")
        
        self.ok_button.clicked.connect(self.accept)
        self.cancel_button.clicked.connect(self.reject)
        self.reset_button.clicked.connect(self.reset_to_defaults)
        
        button_layout.addWidget(self.reset_button)
        button_layout.addStretch()
        button_layout.addWidget(self.ok_button)
        button_layout.addWidget(self.cancel_button)
        
        layout.addLayout(button_layout)
        
    def reset_to_defaults(self):
        """Reset all fields to default values."""
        self.name_edit.clear()
        self.frame_id_edit.setValue(0)
        self.length_edit.setValue(8)
        self.senders_edit.clear()
        self.frame_type_combo.setCurrentIndex(0)  # Standard Frame
        self.cycle_time_edit.setValue(0)
        self.message_type_combo.setCurrentIndex(0)  # Normal
        self.comments_edit.clear()

    def load_data(self):
        """Load existing message data into the form."""
        if self.message_data:
            self.name_edit.setText(self.message_data.get('name', ''))
            self.frame_id_edit.setValue(self.message_data.get('frame_id', 0))
            self.length_edit.setValue(self.message_data.get('length', 8))
            self.senders_edit.setText(', '.join(self.message_data.get('senders', [])))
            self.comments_edit.setPlainText(self.message_data.get('comments', ''))
            
            # Set frame type based on frame_id
            frame_id = self.message_data.get('frame_id', 0)
            if frame_id > 0x7FF:
                self.frame_type_combo.setCurrentIndex(1)  # Extended Frame
            else:
                self.frame_type_combo.setCurrentIndex(0)  # Standard Frame
    
    def get_data(self) -> Dict[str, Any]:
        """Get the form data as a dictionary."""
        name = self.name_edit.text().strip()
        if not name:
            raise ValueError("Message name is required")
        
        # Determine frame_id based on frame type selection
        frame_id = self.frame_id_edit.value()
        if self.frame_type_combo.currentIndex() == 1:  # Extended Frame
            if frame_id <= 0x7FF:
                frame_id = 0x800  # Minimum extended frame ID
        
        return {
            'name': name,
            'frame_id': frame_id,
            'length': self.length_edit.value(),
            'senders': [s.strip() for s in self.senders_edit.text().split(',') if s.strip()],
            'comments': self.comments_edit.toPlainText().strip(),
            'cycle_time': self.cycle_time_edit.value() if self.cycle_time_edit.value() > 0 else None,
            'message_type': self.message_type_combo.currentText(),
            'signals': self.message_data.get('signals', [])
        }

class SignalEditDialog(QtWidgets.QDialog):
    """Enhanced dialog for editing signal properties."""
    
    def __init__(self, parent=None, signal_data=None):
        super().__init__(parent)
        self.setWindowTitle("Edit Signal")
        self.setModal(True)
        self.resize(600, 700)
        
        self.signal_data = signal_data or {}
        self.setup_ui()
        self.load_data()
        
    def setup_ui(self):
        layout = QtWidgets.QVBoxLayout(self)
        
        # Create scroll area for better layout
        scroll_area = QtWidgets.QScrollArea()
        scroll_widget = QtWidgets.QWidget()
        scroll_layout = QtWidgets.QVBoxLayout(scroll_widget)
        
        # Basic Properties Group
        basic_group = QtWidgets.QGroupBox("Basic Properties")
        basic_layout = QtWidgets.QFormLayout()
        
        self.name_edit = QtWidgets.QLineEdit()
        self.name_edit.setPlaceholderText("Enter signal name")
        
        self.start_bit_edit = QtWidgets.QSpinBox()
        self.start_bit_edit.setRange(0, 63)
        self.start_bit_edit.setToolTip("Starting bit position (0-63)")
        
        self.length_edit = QtWidgets.QSpinBox()
        self.length_edit.setRange(1, 64)
        self.length_edit.setToolTip("Number of bits (1-64)")
        
        basic_layout.addRow("Name:", self.name_edit)
        basic_layout.addRow("Start Bit:", self.start_bit_edit)
        basic_layout.addRow("Length (bits):", self.length_edit)
        basic_group.setLayout(basic_layout)
        scroll_layout.addWidget(basic_group)
        
        # Data Properties Group
        data_group = QtWidgets.QGroupBox("Data Properties")
        data_layout = QtWidgets.QFormLayout()
        
        self.byte_order_combo = QtWidgets.QComboBox()
        self.byte_order_combo.addItems(['little_endian', 'big_endian'])
        self.byte_order_combo.setToolTip("Byte order for multi-byte signals")
        
        self.is_signed_check = QtWidgets.QCheckBox("Signed")
        self.is_signed_check.setToolTip("Check if signal is signed")
        
        self.unit_edit = QtWidgets.QLineEdit()
        self.unit_edit.setPlaceholderText("e.g., rpm, km/h, deg")
        self.unit_edit.setToolTip("Physical unit of the signal")
        
        data_layout.addRow("Byte Order:", self.byte_order_combo)
        data_layout.addRow("", self.is_signed_check)
        data_layout.addRow("Unit:", self.unit_edit)
        data_group.setLayout(data_layout)
        scroll_layout.addWidget(data_group)
        
        # Scaling Properties Group
        scaling_group = QtWidgets.QGroupBox("Scaling Properties")
        scaling_layout = QtWidgets.QFormLayout()
        
        self.scale_edit = QtWidgets.QDoubleSpinBox()
        self.scale_edit.setRange(-1000000, 1000000)
        self.scale_edit.setDecimals(6)
        self.scale_edit.setValue(1.0)
        self.scale_edit.setToolTip("Scale factor: physical_value = raw_value * scale + offset")
        
        self.offset_edit = QtWidgets.QDoubleSpinBox()
        self.offset_edit.setRange(-1000000, 1000000)
        self.offset_edit.setDecimals(6)
        self.offset_edit.setToolTip("Offset value")
        
        scaling_layout.addRow("Scale:", self.scale_edit)
        scaling_layout.addRow("Offset:", self.offset_edit)
        scaling_group.setLayout(scaling_layout)
        scroll_layout.addWidget(scaling_group)
        
        # Range Properties Group
        range_group = QtWidgets.QGroupBox("Range Properties")
        range_layout = QtWidgets.QFormLayout()
        
        self.minimum_edit = QtWidgets.QDoubleSpinBox()
        self.minimum_edit.setRange(-1000000, 1000000)
        self.minimum_edit.setDecimals(6)
        self.minimum_edit.setToolTip("Minimum physical value")
        
        self.maximum_edit = QtWidgets.QDoubleSpinBox()
        self.maximum_edit.setRange(-1000000, 1000000)
        self.maximum_edit.setDecimals(6)
        self.maximum_edit.setToolTip("Maximum physical value")
        
        range_layout.addRow("Minimum:", self.minimum_edit)
        range_layout.addRow("Maximum:", self.maximum_edit)
        range_group.setLayout(range_layout)
        scroll_layout.addWidget(range_group)
        
        # Network Properties Group
        network_group = QtWidgets.QGroupBox("Network Properties")
        network_layout = QtWidgets.QFormLayout()
        
        self.receivers_edit = QtWidgets.QLineEdit()
        self.receivers_edit.setPlaceholderText("Comma-separated list of receiving nodes")
        self.receivers_edit.setToolTip("Nodes that receive this signal")
        
        network_layout.addRow("Receivers:", self.receivers_edit)
        network_group.setLayout(network_layout)
        scroll_layout.addWidget(network_group)
        
        # Comments Group
        comments_group = QtWidgets.QGroupBox("Comments")
        comments_layout = QtWidgets.QVBoxLayout()
        
        self.comments_edit = QtWidgets.QTextEdit()
        self.comments_edit.setMaximumHeight(100)
        self.comments_edit.setPlaceholderText("Enter signal description or comments...")
        self.comments_edit.setToolTip("Description and comments for this signal")
        
        comments_layout.addWidget(self.comments_edit)
        comments_group.setLayout(comments_layout)
        scroll_layout.addWidget(comments_group)
        
        # Add stretch to push everything up
        scroll_layout.addStretch()
        
        # Setup scroll area
        scroll_area.setWidget(scroll_widget)
        scroll_area.setWidgetResizable(True)
        layout.addWidget(scroll_area)
        
        # Buttons
        button_layout = QtWidgets.QHBoxLayout()
        self.ok_button = QtWidgets.QPushButton("OK")
        self.cancel_button = QtWidgets.QPushButton("Cancel")
        self.reset_button = QtWidgets.QPushButton("Reset")
        
        self.ok_button.clicked.connect(self.accept)
        self.cancel_button.clicked.connect(self.reject)
        self.reset_button.clicked.connect(self.reset_to_defaults)
        
        button_layout.addWidget(self.reset_button)
        button_layout.addStretch()
        button_layout.addWidget(self.ok_button)
        button_layout.addWidget(self.cancel_button)
        
        layout.addLayout(button_layout)
        
    def load_data(self):
        """Load existing signal data into the form."""
        if self.signal_data:
            self.name_edit.setText(self.signal_data.get('name', ''))
            
            # Handle potential None values for start_bit and length
            start_bit_val = self.signal_data.get('start_bit')
            if start_bit_val is not None:
                self.start_bit_edit.setValue(int(start_bit_val))
            else:
                self.start_bit_edit.setValue(0)
                
            length_val = self.signal_data.get('length')
            if length_val is not None:
                self.length_edit.setValue(int(length_val))
            else:
                self.length_edit.setValue(1)
            
            byte_order = self.signal_data.get('byte_order', 'little_endian')
            index = self.byte_order_combo.findText(byte_order)
            if index >= 0:
                self.byte_order_combo.setCurrentIndex(index)
            
            self.is_signed_check.setChecked(self.signal_data.get('is_signed', False))
            
            # Handle potential None values for scale and offset
            scale_val = self.signal_data.get('scale')
            if scale_val is not None:
                self.scale_edit.setValue(float(scale_val))
            else:
                self.scale_edit.setValue(1.0)
                
            offset_val = self.signal_data.get('offset')
            if offset_val is not None:
                self.offset_edit.setValue(float(offset_val))
            else:
                self.offset_edit.setValue(0.0)
            
            # Handle None values for minimum and maximum
            minimum_val = self.signal_data.get('minimum')
            if minimum_val is not None:
                self.minimum_edit.setValue(float(minimum_val))
            else:
                self.minimum_edit.setValue(0.0)
                
            maximum_val = self.signal_data.get('maximum')
            if maximum_val is not None:
                self.maximum_edit.setValue(float(maximum_val))
            else:
                self.maximum_edit.setValue(0.0)
                
            self.unit_edit.setText(self.signal_data.get('unit', ''))
            self.receivers_edit.setText(', '.join(self.signal_data.get('receivers', [])))
            self.comments_edit.setPlainText(self.signal_data.get('comments', ''))
    
    def reset_to_defaults(self):
        """Reset all fields to default values."""
        self.name_edit.clear()
        self.start_bit_edit.setValue(0)
        self.length_edit.setValue(1)
        self.byte_order_combo.setCurrentIndex(0)  # little_endian
        self.is_signed_check.setChecked(False)
        self.scale_edit.setValue(1.0)
        self.offset_edit.setValue(0.0)
        self.minimum_edit.setValue(0.0)
        self.maximum_edit.setValue(0.0)
        self.unit_edit.clear()
        self.receivers_edit.clear()
        self.comments_edit.clear()

    def get_data(self) -> Dict[str, Any]:
        """Get the form data as a dictionary."""
        name = self.name_edit.text().strip()
        if not name:
            raise ValueError("Signal name is required")
        
        # Handle minimum and maximum values
        minimum_val = self.minimum_edit.value()
        maximum_val = self.maximum_edit.value()
        
        # Note: The spinboxes will always return numeric values (0.0 if not set)
        # If you need to distinguish between "not set" and "explicitly set to 0",
        # you would need to add additional UI elements (like checkboxes) to track this
        
        return {
            'name': name,
            'start_bit': self.start_bit_edit.value(),
            'length': self.length_edit.value(),
            'byte_order': self.byte_order_combo.currentText(),
            'is_signed': self.is_signed_check.isChecked(),
            'scale': self.scale_edit.value(),
            'offset': self.offset_edit.value(),
            'minimum': minimum_val,
            'maximum': maximum_val,
            'unit': self.unit_edit.text().strip(),
            'receivers': [r.strip() for r in self.receivers_edit.text().split(',') if r.strip()],
            'comments': self.comments_edit.toPlainText().strip()
        }

class DBCEditorWidget(QtWidgets.QWidget):
    """Main DBC editor widget with error handling and improved readability."""
    dbcFileLoaded = QtCore.pyqtSignal(str)

    def __init__(self, parent=None):
        super().__init__(parent)
        self.dbc_editor = DBCEditor()
        self.current_file_path = None
        self.setup_ui()
        
    def setup_ui(self):
        layout = QtWidgets.QVBoxLayout(self)
        
        # Apply modern styling
        self.setStyleSheet("""
            QGroupBox {
                font-weight: bold;
                border: 2px solid #cccccc;
                border-radius: 5px;
                margin-top: 1ex;
                padding-top: 10px;
            }
            QGroupBox::title {
                subcontrol-origin: margin;
                left: 10px;
                padding: 0 5px 0 5px;
            }
            QPushButton {
                background-color: #4CAF50;
                color: white;
                border: none;
                padding: 8px 16px;
                border-radius: 4px;
                font-weight: bold;
            }
            QPushButton:hover {
                background-color: #45a049;
            }
            QPushButton:pressed {
                background-color: #3d8b40;
            }
            QPushButton:disabled {
                background-color: #cccccc;
                color: #666666;
            }
            QLineEdit, QSpinBox, QComboBox {
                padding: 5px;
                border: 1px solid #cccccc;
                border-radius: 3px;
            }
            QListWidget {
                border: 1px solid #cccccc;
                border-radius: 3px;
                background-color: white;
            }
            QListWidget::item {
                padding: 5px;
                border-bottom: 1px solid #f0f0f0;
            }
            QListWidget::item:selected {
                background-color: #e3f2fd;
                color: black;
            }
        """)
        
        # File operations section
        file_group = QtWidgets.QGroupBox("File Operations")
        file_layout = QtWidgets.QHBoxLayout()
        
        self.file_label = QtWidgets.QLabel("No file loaded")
        self.new_button = QtWidgets.QPushButton("New DBC File")
        self.load_button = QtWidgets.QPushButton("Load DBC File")
        self.save_button = QtWidgets.QPushButton("Save Changes")
        self.save_as_button = QtWidgets.QPushButton("Save As...")
        
        # Set button icons
        self._set_button_icon(self.new_button, "icons/add.ico")
        self._set_button_icon(self.load_button, "icons/load.ico")
        self._set_button_icon(self.save_button, "icons/save.ico")
        self._set_button_icon(self.save_as_button, "icons/save_as.ico")
        
        # Style the new button to match the load button (green, enabled)
        self.new_button.setStyleSheet("background-color: #4CAF50; color: white; border: none; padding: 8px 16px; border-radius: 4px; font-weight: bold;")
        
        self.new_button.clicked.connect(self.new_dbc_file)
        self.load_button.clicked.connect(self.load_dbc_file)
        self.save_button.clicked.connect(self.save_changes)
        self.save_as_button.clicked.connect(self.save_as)
        
        file_layout.addWidget(self.file_label)
        file_layout.addStretch()
        file_layout.addWidget(self.new_button)
        file_layout.addWidget(self.load_button)
        file_layout.addWidget(self.save_button)
        file_layout.addWidget(self.save_as_button)
        
        file_group.setLayout(file_layout)
        layout.addWidget(file_group)
        
        # Messages section
        messages_group = QtWidgets.QGroupBox("Messages")
        messages_layout = QtWidgets.QVBoxLayout()
        
        # Unified search widget for messages
        self.message_search_widget = UnifiedSearchWidget(self, mode="edit")
        self.message_search_widget.search_edit.setPlaceholderText("Search messages by name or ID...")
        self.message_search_widget.searchChanged.connect(self.filter_messages)
        messages_layout.addWidget(self.message_search_widget)
        
        # Message buttons
        message_buttons_layout = QtWidgets.QHBoxLayout()
        self.add_message_button = QtWidgets.QPushButton("Add Message")
        self.edit_message_button = QtWidgets.QPushButton("Edit Message")
        self.delete_message_button = QtWidgets.QPushButton("Delete Message")
        self.duplicate_message_button = QtWidgets.QPushButton("Duplicate")
        
        # Set button icons
        self._set_button_icon(self.add_message_button, "icons/add.ico")
        self._set_button_icon(self.edit_message_button, "icons/edit.ico")
        self._set_button_icon(self.delete_message_button, "icons/delete.ico")
        
        self.add_message_button.clicked.connect(self.add_message)
        self.edit_message_button.clicked.connect(self.edit_message)
        self.delete_message_button.clicked.connect(self.delete_message)
        self.duplicate_message_button.clicked.connect(self.duplicate_message)
        
        message_buttons_layout.addWidget(self.add_message_button)
        message_buttons_layout.addWidget(self.edit_message_button)
        message_buttons_layout.addWidget(self.delete_message_button)
        message_buttons_layout.addWidget(self.duplicate_message_button)
        message_buttons_layout.addStretch()
        
        messages_layout.addLayout(message_buttons_layout)
        
        # Message list with move controls
        message_list_row = QtWidgets.QHBoxLayout()
        message_move_col = QtWidgets.QVBoxLayout()
        self.move_message_up_button = QtWidgets.QPushButton("↑")
        self.move_message_down_button = QtWidgets.QPushButton("↓")
        self.move_message_up_button.setFixedWidth(30)
        self.move_message_down_button.setFixedWidth(30)
        message_move_col.addWidget(self.move_message_up_button)
        message_move_col.addWidget(self.move_message_down_button)
        message_move_col.addStretch()
        self.message_list = QtWidgets.QListWidget()
        self.message_list.itemClicked.connect(self.on_message_selected)
        self.message_list.itemDoubleClicked.connect(self.edit_message)
        message_list_row.addLayout(message_move_col)
        message_list_row.addWidget(self.message_list)
        messages_layout.addLayout(message_list_row)
        # Connect message move buttons
        self.move_message_up_button.clicked.connect(self.move_selected_message_up)
        self.move_message_down_button.clicked.connect(self.move_selected_message_down)
        
        messages_group.setLayout(messages_layout)
        layout.addWidget(messages_group)
        
        # Signals section
        signals_group = QtWidgets.QGroupBox("Signals")
        signals_layout = QtWidgets.QVBoxLayout()
        
        # Unified search widget for signals
        self.signal_search_widget = UnifiedSearchWidget(self, mode="edit")
        self.signal_search_widget.search_edit.setPlaceholderText("Search signals by name...")
        self.signal_search_widget.searchChanged.connect(self.filter_signals)
        signals_layout.addWidget(self.signal_search_widget)
        
        # Signal buttons
        signal_buttons_layout = QtWidgets.QHBoxLayout()
        self.add_signal_button = QtWidgets.QPushButton("Add Signal")
        self.edit_signal_button = QtWidgets.QPushButton("Edit Signal")
        self.delete_signal_button = QtWidgets.QPushButton("Delete Signal")
        self.duplicate_signal_button = QtWidgets.QPushButton("Duplicate")
        
        # Set button icons
        self._set_button_icon(self.add_signal_button, "icons/add.ico")
        self._set_button_icon(self.edit_signal_button, "icons/edit.ico")
        self._set_button_icon(self.delete_signal_button, "icons/delete.ico")
        
        self.add_signal_button.clicked.connect(self.add_signal)
        self.edit_signal_button.clicked.connect(self.edit_signal)
        self.delete_signal_button.clicked.connect(self.delete_signal)
        self.duplicate_signal_button.clicked.connect(self.duplicate_signal)
        
        signal_buttons_layout.addWidget(self.add_signal_button)
        signal_buttons_layout.addWidget(self.edit_signal_button)
        signal_buttons_layout.addWidget(self.delete_signal_button)
        signal_buttons_layout.addWidget(self.duplicate_signal_button)
        signal_buttons_layout.addStretch()
        
        signals_layout.addLayout(signal_buttons_layout)
        
        # Signal list with move controls
        signal_list_row = QtWidgets.QHBoxLayout()
        signal_move_col = QtWidgets.QVBoxLayout()
        self.move_signal_up_button = QtWidgets.QPushButton("↑")
        self.move_signal_down_button = QtWidgets.QPushButton("↓")
        self.move_signal_up_button.setFixedWidth(30)
        self.move_signal_down_button.setFixedWidth(30)
        signal_move_col.addWidget(self.move_signal_up_button)
        signal_move_col.addWidget(self.move_signal_down_button)
        signal_move_col.addStretch()
        self.signal_list = QtWidgets.QListWidget()
        self.signal_list.itemClicked.connect(self.on_signal_selected)
        self.signal_list.itemDoubleClicked.connect(self.edit_signal)
        signal_list_row.addLayout(signal_move_col)
        signal_list_row.addWidget(self.signal_list)
        signals_layout.addLayout(signal_list_row)
        # Connect signal move buttons
        self.move_signal_up_button.clicked.connect(self.move_selected_signal_up)
        self.move_signal_down_button.clicked.connect(self.move_selected_signal_down)
        
        signals_group.setLayout(signals_layout)
        layout.addWidget(signals_group)
        
        # Status section
        status_layout = QtWidgets.QHBoxLayout()
        self.status_label = QtWidgets.QLabel("Ready")
        self.changes_label = QtWidgets.QLabel("No changes")
        
        status_layout.addWidget(self.status_label)
        status_layout.addStretch()
        status_layout.addWidget(self.changes_label)
        
        layout.addLayout(status_layout)
        
        # Initialize button states
        self.update_button_states()

    def _set_button_icon(self, button, icon_path):
        """Set icon for a button if the icon file exists."""
        try:
            full_icon_path = get_resource_path(icon_path)
            if os.path.exists(full_icon_path):
                icon = QtGui.QIcon(full_icon_path)
                button.setIcon(icon)
                # Set icon size
                button.setIconSize(QtCore.QSize(16, 16))
        except Exception as e:
            print(f"Could not load icon {icon_path}: {e}")

    def update_button_states(self):
        """Update the enabled state of buttons based on current state."""
        has_file = self.current_file_path is not None
        # Check if we have a DBC structure initialized (either loaded or newly created)
        has_data = self.dbc_editor._modified_data is not None
        has_messages = self.message_list.count() > 0
        has_selected_message = self.message_list.currentRow() >= 0
        has_signals = self.signal_list.count() > 0
        has_selected_signal = self.signal_list.currentRow() >= 0
        selected_message_row = self.message_list.currentRow()
        selected_signal_row = self.signal_list.currentRow()
        msg_count = self.message_list.count()
        sig_count = self.signal_list.count() if has_selected_message else 0
        
        # Force refresh of change detection
        has_changes = self.dbc_editor.has_changes()
        
        # Debug: Print button state information
        print(f"Button states - has_file: {has_file}, has_data: {has_data}, has_changes: {has_changes}")
        print(f"Current file: {self.current_file_path}")
        print(f"Original data exists: {self.dbc_editor._original_data is not None}")
        print(f"Modified data exists: {self.dbc_editor._modified_data is not None}")
        
        # Enable save button if we have data (file loaded or new file created)
        # This allows users to save the file as-is or make changes
        self.save_button.setEnabled(has_data)
        self.save_as_button.setEnabled(has_data)
        self.add_message_button.setEnabled(has_data)
        self.edit_message_button.setEnabled(has_data and has_selected_message)
        self.delete_message_button.setEnabled(has_data and has_selected_message)
        self.duplicate_message_button.setEnabled(has_data and has_selected_message)
        self.add_signal_button.setEnabled(has_data and has_selected_message)
        self.edit_signal_button.setEnabled(has_data and has_selected_signal)
        self.delete_signal_button.setEnabled(has_data and has_selected_signal)
        self.duplicate_signal_button.setEnabled(has_data and has_selected_signal)
        # Move buttons
        self.move_message_up_button.setEnabled(has_data and has_messages and has_selected_message and selected_message_row > 0)
        self.move_message_down_button.setEnabled(has_data and has_messages and has_selected_message and selected_message_row < (msg_count - 1))
        self.move_signal_up_button.setEnabled(has_data and has_selected_message and has_signals and has_selected_signal and selected_signal_row > 0)
        self.move_signal_down_button.setEnabled(has_data and has_selected_message and has_signals and has_selected_signal and selected_signal_row < (sig_count - 1))
        
        # Update changes label and button styling
        if has_changes:
            summary = self.dbc_editor.get_changes_summary()
            changes_text = []
            
            # Message changes
            if summary.get('added_messages'):
                changes_text.append(f"Msg+: {len(summary['added_messages'])}")
            if summary.get('deleted_messages'):
                changes_text.append(f"Msg-: {len(summary['deleted_messages'])}")
            if summary.get('modified_messages'):
                changes_text.append(f"Msg~: {len(summary['modified_messages'])}")
            
            # Signal changes
            if summary.get('added_signals'):
                changes_text.append(f"Sig+: {len(summary['added_signals'])}")
            if summary.get('deleted_signals'):
                changes_text.append(f"Sig-: {len(summary['deleted_signals'])}")
            if summary.get('modified_signals'):
                changes_text.append(f"Sig~: {len(summary['modified_signals'])}")
            
            if summary.get('error'):
                changes_text.append(f"Error: {summary['error']}")
            
            self.changes_label.setText(f"Changes: {', '.join(changes_text)}")
            self.changes_label.setStyleSheet("color: orange; font-weight: bold;")
            # Style save button to indicate changes
            self.save_button.setStyleSheet("background-color: #ff9800; color: white; font-weight: bold;")
        else:
            self.changes_label.setText("No changes")
            self.changes_label.setStyleSheet("color: green;")
            # Reset save button style
            self.save_button.setStyleSheet("")
    
    def new_dbc_file(self):
        """Create a new empty DBC file with error handling."""
        # Check if there are unsaved changes
        if self.dbc_editor.has_changes() and self.current_file_path:
            reply = QtWidgets.QMessageBox.question(
                self, "Unsaved Changes",
                "You have unsaved changes. Do you want to create a new file anyway?",
                QtWidgets.QMessageBox.Yes | QtWidgets.QMessageBox.No,
                QtWidgets.QMessageBox.No
            )
            if reply == QtWidgets.QMessageBox.No:
                return
        
        try:
            self.status_label.setText("Creating new DBC file...")
            data = self.dbc_editor.create_new_dbc()
            self.current_file_path = None
            self.file_label.setText("New DBC file (not saved)")
            self.populate_message_list()
            self.status_label.setText("New DBC file created. Add messages to get started.")
            QtWidgets.QApplication.processEvents()
            self.update_button_states()
        except DBCEditorError as e:
            self._show_error(f"Failed to create new DBC file: {str(e)}")
        except Exception as e:
            self._show_error(f"Unexpected error: {str(e)}")

    def load_dbc_file(self):
<<<<<<< HEAD
        """Load a DBC file with error handling."""
        # Check if there are unsaved changes
        if self.dbc_editor.has_changes() and self.current_file_path:
            reply = QtWidgets.QMessageBox.question(
                self, "Unsaved Changes",
                "You have unsaved changes. Do you want to load a new file anyway?",
                QtWidgets.QMessageBox.Yes | QtWidgets.QMessageBox.No,
                QtWidgets.QMessageBox.No
            )
            if reply == QtWidgets.QMessageBox.No:
                return
        
=======
        """Load a DBC file via a file dialog (existing UI flow)."""
>>>>>>> 1a9d6119
        try:
            file_path, _ = QtWidgets.QFileDialog.getOpenFileName(
                self, "Load DBC File", "", "DBC Files (*.dbc);;All Files (*)"
            )
            if file_path:
                self.load_dbc_path(file_path)
        except Exception as e:
            self._show_error(f"Unexpected error: {str(e)}")

    def load_dbc_path(self, file_path: str) -> bool:
        """
        Load a DBC file directly (no file dialog). Intended for the Home screen.
        Returns True on success, False on failure.
        """
        try:
            if not file_path:
                self._show_error("No file path provided.")
                return False
            if not os.path.exists(file_path):
                self._show_error(f"DBC file not found:\n{file_path}")
                return False
            if not file_path.lower().endswith(".dbc"):
                self._show_error("Selected file must have .dbc extension.")
                return False

            self.status_label.setText("Loading DBC file...")
            QtWidgets.QApplication.processEvents()

            self.dbc_editor.load_dbc_file(file_path)
            self.current_file_path = file_path
            self.file_label.setText(f"File: {file_path}")
            self.populate_message_list()
            self.status_label.setText("DBC file loaded successfully")
            QtWidgets.QApplication.processEvents()
            self.update_button_states()

            # Clean up any existing backup files for the newly loaded file
            self.dbc_editor._cleanup_backup_file(file_path)

            self.dbcFileLoaded.emit(file_path)
            return True
        except DBCEditorError as e:
            self._show_error(f"Failed to load DBC file: {str(e)}")
            return False
        except Exception as e:
            self._show_error(f"Unexpected error: {str(e)}")
            return False

    def filter_messages(self, search_query="", filter_type="All"):
        """Filter messages based on search text and filter selection."""
        search_text = search_query.lower()
        
        for i in range(self.message_list.count()):
            item = self.message_list.item(i)
            msg_data = item.data(QtCore.Qt.UserRole)
            
            # Check search text
            matches_search = (search_text in msg_data['name'].lower() or 
                            search_text in f"0x{msg_data['frame_id']:X}".lower())
            
            # Check filter type
            matches_filter = True
            if filter_type == 'Standard Frame':
                matches_filter = msg_data['frame_id'] <= 0x7FF
            elif filter_type == 'Extended Frame':
                matches_filter = msg_data['frame_id'] > 0x7FF
            
            item.setHidden(not (matches_search and matches_filter))

    def filter_signals(self, search_query="", filter_type="All"):
        """Filter signals based on search text."""
        search_text = search_query.lower()
        
        for i in range(self.signal_list.count()):
            item = self.signal_list.item(i)
            if item.flags() & QtCore.Qt.ItemIsSelectable:  # Only filter selectable items
                signal_name = item.text().split(' (')[0]  # Extract signal name
                item.setHidden(search_text not in signal_name.lower())

    def populate_message_list(self):
        """Populate the message list with current data."""
        self.message_list.clear()
        self.signal_list.clear()
        
        if not self.dbc_editor._modified_data:
            return
        
        for msg in self.dbc_editor._modified_data['messages']:
            # Create more informative display text
            frame_type = "Extended" if msg['frame_id'] > 0x7FF else "Standard"
            display_text = f"{msg['name']} (ID: 0x{msg['frame_id']:X}, {frame_type})"
            item = QtWidgets.QListWidgetItem(display_text)
            item.setData(QtCore.Qt.UserRole, msg)
            self.message_list.addItem(item)
    
    def on_message_selected(self, item):
        """Handle message selection."""
        message_data = item.data(QtCore.Qt.UserRole)
        self.populate_signal_list(message_data)
        self.update_button_states()
    
    def on_signal_selected(self, item):
        """Handle signal selection."""
        self.update_button_states()
    
    def populate_signal_list(self, message_data):
        """Populate the signal list for the selected message."""
        self.signal_list.clear()
        
        signals = message_data.get('signals', [])
        if not signals:
            item = QtWidgets.QListWidgetItem("No signals in this message")
            item.setFlags(item.flags() & ~QtCore.Qt.ItemIsSelectable)
            self.signal_list.addItem(item)
            return
        
        for sig in signals:
            # Create a more informative display string
            signed_text = "S" if sig.get('is_signed', False) else "U"
            unit_text = f", {sig['unit']}" if sig.get('unit') else ""
            display_text = f"{sig['name']} ({sig['start_bit']}:{sig['length']}, {signed_text}, Scale: {sig['scale']}{unit_text})"
            item = QtWidgets.QListWidgetItem(display_text)
            item.setData(QtCore.Qt.UserRole, sig)
            self.signal_list.addItem(item)
    
    def add_message(self):
        """Add a new message with error handling."""
        dialog = MessageEditDialog(self)
        if dialog.exec_() == QtWidgets.QDialog.Accepted:
            try:
                message_data = dialog.get_data()
                self.dbc_editor.add_message(message_data)
                self.populate_message_list()
                self.status_label.setText("Message added successfully")
            except ValueError as e:
                self._show_error(f"Validation Error: {str(e)}")
                self.status_label.setText("Validation error")
            except DBCEditorError as e:
                self._show_error(f"Failed to add message: {str(e)}")
                self.status_label.setText("Failed to add message")
            except Exception as e:
                self._show_error(f"Unexpected error: {str(e)}")
                self.status_label.setText("Unexpected error")
        QtWidgets.QApplication.processEvents()
        self.update_button_states()

    def edit_message(self):
        """Edit the selected message with error handling."""
        current_row = self.message_list.currentRow()
        if current_row < 0:
            return
        message_data = self.message_list.item(current_row).data(QtCore.Qt.UserRole)
        dialog = MessageEditDialog(self, message_data)
        if dialog.exec_() == QtWidgets.QDialog.Accepted:
            try:
                new_data = dialog.get_data()
                self.dbc_editor.update_message(current_row, new_data)
                self.populate_message_list()
                self.status_label.setText("Message updated successfully")
                self.update_button_states()
            except ValueError as e:
                self._show_error(f"Validation Error: {str(e)}")
                self.status_label.setText("Validation error")
            except DBCEditorError as e:
                self._show_error(f"Failed to update message: {str(e)}")
                self.status_label.setText("Failed to update message")
            except Exception as e:
                self._show_error(f"Unexpected error: {str(e)}")
                self.status_label.setText("Unexpected error")
        self.update_button_states()

    def delete_message(self):
        """Delete the selected message with error handling."""
        current_row = self.message_list.currentRow()
        if current_row < 0:
            return
        message_name = self.message_list.item(current_row).data(QtCore.Qt.UserRole)['name']
        reply = QtWidgets.QMessageBox.question(
            self, "Confirm Delete", 
            f"Are you sure you want to delete message '{message_name}'?",
            QtWidgets.QMessageBox.Yes | QtWidgets.QMessageBox.No
        )
        if reply == QtWidgets.QMessageBox.Yes:
            try:
                self.dbc_editor.delete_message(current_row)
                self.populate_message_list()
                self.signal_list.clear()
                self.status_label.setText("Message deleted successfully")
                self.update_button_states()
            except DBCEditorError as e:
                self._show_error(f"Failed to delete message: {str(e)}")
                self.status_label.setText("Failed to delete message")
            except Exception as e:
                self._show_error(f"Unexpected error: {str(e)}")
                self.status_label.setText("Unexpected error")

    def add_signal(self):
        """Add a new signal to the selected message with error handling."""
        current_row = self.message_list.currentRow()
        if current_row < 0:
            return
        dialog = SignalEditDialog(self)
        if dialog.exec_() == QtWidgets.QDialog.Accepted:
            try:
                signal_data = dialog.get_data()
                self.dbc_editor.add_signal(current_row, signal_data)
                self.populate_message_list()
                self.message_list.setCurrentRow(current_row)
                current_message = self.message_list.item(current_row).data(QtCore.Qt.UserRole)
                self.populate_signal_list(current_message)
                self.status_label.setText("Signal added successfully")
                self.update_button_states()
            except ValueError as e:
                self._show_error(f"Validation Error: {str(e)}")
                self.status_label.setText("Validation error")
            except DBCEditorError as e:
                self._show_error(f"Failed to add signal: {str(e)}")
                self.status_label.setText("Failed to add signal")
            except Exception as e:
                self._show_error(f"Unexpected error: {str(e)}")
                self.status_label.setText("Unexpected error")
        self.update_button_states()

    def edit_signal(self):
        """Edit the selected signal with error handling."""
        message_row = self.message_list.currentRow()
        signal_row = self.signal_list.currentRow()
        if message_row < 0 or signal_row < 0:
            return
        signal_data = self.signal_list.item(signal_row).data(QtCore.Qt.UserRole)
        dialog = SignalEditDialog(self, signal_data)
        if dialog.exec_() == QtWidgets.QDialog.Accepted:
            try:
                new_data = dialog.get_data()
                self.dbc_editor.update_signal(message_row, signal_row, new_data)
                self.populate_message_list()
                self.message_list.setCurrentRow(message_row)
                current_message = self.message_list.item(message_row).data(QtCore.Qt.UserRole)
                self.populate_signal_list(current_message)
                self.status_label.setText("Signal updated successfully")
                self.update_button_states()
            except ValueError as e:
                self._show_error(f"Validation Error: {str(e)}")
                self.status_label.setText("Validation error")
            except DBCEditorError as e:
                self._show_error(f"Failed to update signal: {str(e)}")
                self.status_label.setText("Failed to update signal")
            except Exception as e:
                self._show_error(f"Unexpected error: {str(e)}")
                self.status_label.setText("Unexpected error")
        self.update_button_states()

    def delete_signal(self):
        """Delete the selected signal with error handling."""
        message_row = self.message_list.currentRow()
        signal_row = self.signal_list.currentRow()
        if message_row < 0 or signal_row < 0:
            return
        signal_name = self.signal_list.item(signal_row).data(QtCore.Qt.UserRole)['name']
        reply = QtWidgets.QMessageBox.question(
            self, "Confirm Delete", 
            f"Are you sure you want to delete signal '{signal_name}'?",
            QtWidgets.QMessageBox.Yes | QtWidgets.QMessageBox.No
        )
        if reply == QtWidgets.QMessageBox.Yes:
            try:
                self.dbc_editor.delete_signal(message_row, signal_row)
                self.populate_message_list()
                self.message_list.setCurrentRow(message_row)
                current_message = self.message_list.item(message_row).data(QtCore.Qt.UserRole)
                self.populate_signal_list(current_message)
                self.status_label.setText("Signal deleted successfully")
                self.update_button_states()
            except DBCEditorError as e:
                self._show_error(f"Failed to delete signal: {str(e)}")
                self.status_label.setText("Failed to delete signal")
            except Exception as e:
                self._show_error(f"Unexpected error: {str(e)}")
                self.status_label.setText("Unexpected error")
    
    def duplicate_signal(self):
        """Duplicate the selected signal."""
        message_row = self.message_list.currentRow()
        signal_row = self.signal_list.currentRow()
        if message_row < 0 or signal_row < 0:
            return
        try:
            new_sig_idx = self.dbc_editor.duplicate_signal(message_row, signal_row)
            self.populate_message_list()
            self.message_list.setCurrentRow(message_row)
            current_message = self.message_list.item(message_row).data(QtCore.Qt.UserRole)
            self.populate_signal_list(current_message)
            # Select the newly created signal
            self.signal_list.setCurrentRow(new_sig_idx)
            self.status_label.setText("Signal duplicated successfully")
            self.update_button_states()
        except DBCEditorError as e:
            self._show_error(f"Failed to duplicate signal: {str(e)}")
            self.status_label.setText("Failed to duplicate signal")
        except Exception as e:
            self._show_error(f"Unexpected error: {str(e)}")
            self.status_label.setText("Unexpected error")
    
    def duplicate_message(self):
        """Duplicate the selected message."""
        current_row = self.message_list.currentRow()
        if current_row < 0:
            return
        try:
            new_idx = self.dbc_editor.duplicate_message(current_row)
            self.populate_message_list()
            # Select the newly created message
            self.message_list.setCurrentRow(new_idx)
            new_msg = self.message_list.item(new_idx).data(QtCore.Qt.UserRole)
            self.populate_signal_list(new_msg)
            self.status_label.setText("Message duplicated successfully")
            self.update_button_states()
        except DBCEditorError as e:
            self._show_error(f"Failed to duplicate message: {str(e)}")
            self.status_label.setText("Failed to duplicate message")
        except Exception as e:
            self._show_error(f"Unexpected error: {str(e)}")
            self.status_label.setText("Unexpected error")
    
    def move_selected_message_up(self):
        """Move the selected message up."""
        row = self.message_list.currentRow()
        if row <= 0:
            return
        try:
            new_idx = self.dbc_editor.move_message_up(row)
            self.populate_message_list()
            self.message_list.setCurrentRow(new_idx)
            current_message = self.message_list.item(new_idx).data(QtCore.Qt.UserRole)
            self.populate_signal_list(current_message)
            self.status_label.setText("Message moved up")
            self.update_button_states()
        except DBCEditorError as e:
            self._show_error(f"Failed to move message: {str(e)}")
        except Exception as e:
            self._show_error(f"Unexpected error: {str(e)}")
    
    def move_selected_message_down(self):
        """Move the selected message down."""
        row = self.message_list.currentRow()
        if row < 0 or row >= self.message_list.count() - 1:
            return
        try:
            new_idx = self.dbc_editor.move_message_down(row)
            self.populate_message_list()
            self.message_list.setCurrentRow(new_idx)
            current_message = self.message_list.item(new_idx).data(QtCore.Qt.UserRole)
            self.populate_signal_list(current_message)
            self.status_label.setText("Message moved down")
            self.update_button_states()
        except DBCEditorError as e:
            self._show_error(f"Failed to move message: {str(e)}")
        except Exception as e:
            self._show_error(f"Unexpected error: {str(e)}")
    
    def move_selected_signal_up(self):
        """Move the selected signal up within the current message."""
        msg_row = self.message_list.currentRow()
        sig_row = self.signal_list.currentRow()
        if msg_row < 0 or sig_row <= 0:
            return
        try:
            new_sig_idx = self.dbc_editor.move_signal_up(msg_row, sig_row)
            # Refresh lists and selection
            self.populate_message_list()
            self.message_list.setCurrentRow(msg_row)
            current_message = self.message_list.item(msg_row).data(QtCore.Qt.UserRole)
            self.populate_signal_list(current_message)
            self.signal_list.setCurrentRow(new_sig_idx)
            self.status_label.setText("Signal moved up")
            self.update_button_states()
        except DBCEditorError as e:
            self._show_error(f"Failed to move signal: {str(e)}")
        except Exception as e:
            self._show_error(f"Unexpected error: {str(e)}")
    
    def move_selected_signal_down(self):
        """Move the selected signal down within the current message."""
        msg_row = self.message_list.currentRow()
        sig_row = self.signal_list.currentRow()
        if msg_row < 0 or sig_row < 0 or sig_row >= self.signal_list.count() - 1:
            return
        try:
            new_sig_idx = self.dbc_editor.move_signal_down(msg_row, sig_row)
            self.populate_message_list()
            self.message_list.setCurrentRow(msg_row)
            current_message = self.message_list.item(msg_row).data(QtCore.Qt.UserRole)
            self.populate_signal_list(current_message)
            self.signal_list.setCurrentRow(new_sig_idx)
            self.status_label.setText("Signal moved down")
            self.update_button_states()
        except DBCEditorError as e:
            self._show_error(f"Failed to move signal: {str(e)}")
        except Exception as e:
            self._show_error(f"Unexpected error: {str(e)}")

    def save_changes(self):
        """Save changes to the current file with error handling."""
        if not self.current_file_path:
            # If no file path, prompt for save as
            self.save_as()
            return
        try:
            self.status_label.setText("Saving changes...")
            QtWidgets.QApplication.processEvents()
            self.dbc_editor.save_dbc_file(self.current_file_path)
            self.file_label.setText(f"File: {self.current_file_path}")
            self.status_label.setText("Changes saved successfully")
            self.update_button_states()
            QtWidgets.QMessageBox.information(self, "Success", f"Changes saved successfully to:\n{self.current_file_path}")
        except DBCEditorError as e:
            self._show_error(f"Failed to save changes: {str(e)}")
        except Exception as e:
            self._show_error(f"Unexpected error: {str(e)}")

    def save_as(self):
        """Save changes to a new file with error handling."""
        try:
            file_path, _ = QtWidgets.QFileDialog.getSaveFileName(
                self, "Save DBC File As", "", "DBC Files (*.dbc);;All Files (*)"
            )
            if file_path:
                # Ensure .dbc extension
                if not file_path.lower().endswith('.dbc'):
                    file_path += '.dbc'
                
                self.status_label.setText("Saving file...")
                QtWidgets.QApplication.processEvents()
                self.dbc_editor.save_dbc_file(file_path)
                self.current_file_path = file_path
                self.file_label.setText(f"File: {file_path}")
                self.status_label.setText("File saved successfully")
                self.update_button_states()
                QtWidgets.QMessageBox.information(self, "Success", f"File saved successfully to:\n{file_path}")
        except DBCEditorError as e:
            self._show_error(f"Failed to save file: {str(e)}")
        except Exception as e:
            self._show_error(f"Unexpected error: {str(e)}")

    def _show_error(self, message):
        QtWidgets.QMessageBox.critical(self, "Error", message)
        self.status_label.setText(f"<font color='red'>{message}</font>") <|MERGE_RESOLUTION|>--- conflicted
+++ resolved
@@ -783,7 +783,6 @@
             self._show_error(f"Unexpected error: {str(e)}")
 
     def load_dbc_file(self):
-<<<<<<< HEAD
         """Load a DBC file with error handling."""
         # Check if there are unsaved changes
         if self.dbc_editor.has_changes() and self.current_file_path:
@@ -796,9 +795,6 @@
             if reply == QtWidgets.QMessageBox.No:
                 return
         
-=======
-        """Load a DBC file via a file dialog (existing UI flow)."""
->>>>>>> 1a9d6119
         try:
             file_path, _ = QtWidgets.QFileDialog.getOpenFileName(
                 self, "Load DBC File", "", "DBC Files (*.dbc);;All Files (*)"
